--- conflicted
+++ resolved
@@ -1037,7 +1037,6 @@
     Ordering OrderingChoice
 }
 
-<<<<<<< HEAD
 # TopK returns the top K, where K is a constant, rows from the input set according to its
 # sort ordering, discarding the remaining rows. The Limit expression is a constant
 # positive integer; the operator returns at most Limit rows. Rows can be sorted by one
@@ -1049,24 +1048,11 @@
 # ordered and performs best when the input is not already ordered. TopK scans the
 # input, storing the K rows that best meet the ordering requirement in a max
 # heap, then sorts the K rows.
-=======
-# TopK returns the topmost K (Limit) rows from the input set according to its
-# sort ordering, discarding the remaining rows. The limit expression is a scalar
-# value; the operator returns at most this many rows. Rows can be sorted by one
-# or more of the input columns, each of which can be sorted in either ascending
-# or descending order. See the Ordering field in the PhysicalProps struct.
-#
-# Unlike Limit, TopK does not require its input to be ordered.
->>>>>>> dc25e06d
 [Relational]
 define TopK {
     Input RelExpr
     Limit ScalarExpr
-<<<<<<< HEAD
     Ordering OrderingChoice
-=======
-    InputOrdering OrderingChoice
->>>>>>> dc25e06d
 }
 
 # Max1Row enforces that its input must return at most one row. If the input
