// Copyright 2021 The Cockroach Authors.
//
// Use of this software is governed by the Business Source License
// included in the file licenses/BSL.txt.
//
// As of the Change Date specified in that file, in accordance with
// the Business Source License, use of this software will be governed
// by the Apache License, Version 2.0, included in the file
// licenses/APL.txt.

import React from "react";
import * as protos from "@cockroachlabs/crdb-protobuf-client";
import classNames from "classnames/bind";
import styles from "../statementsPage/statementsPage.module.scss";
import { RouteComponentProps } from "react-router-dom";
import { TransactionsTable } from "../transactionsTable";
import { TransactionDetails } from "../transactionDetails";
import { ISortedTablePagination, SortSetting } from "../sortedtable";
import { Pagination } from "../pagination";
import { TableStatistics } from "../tableStatistics";
import {
  baseHeadingClasses,
  statisticsClasses,
} from "./transactionsPageClasses";
import { aggregateAcrossNodeIDs, getTrxAppFilterOptions } from "./utils";
import {
  searchTransactionsData,
  filterTransactions,
  getStatementsById,
} from "./utils";
import { forIn } from "lodash";
import Long from "long";
import { aggregateStatementStats, getSearchParams } from "src/util";
import { EmptyTransactionsPlaceholder } from "./emptyTransactionsPlaceholder";
import { Loading } from "../loading";
import { PageConfig, PageConfigItem } from "../pageConfig";
import { Search } from "../search";
import {
  Filter,
  Filters,
  defaultFilters,
  getFiltersFromQueryString,
} from "../queryFilter";

type IStatementsResponse = protos.cockroach.server.serverpb.IStatementsResponse;
type TransactionStats = protos.cockroach.sql.ITransactionStatistics;

const cx = classNames.bind(styles);

interface TState {
  sortSetting: SortSetting;
  pagination: ISortedTablePagination;
  search?: string;
  filters?: Filters;
  statementIds: Long[] | null;
  transactionStats: TransactionStats | null;
}

export interface TransactionsPageStateProps {
  data: IStatementsResponse;
<<<<<<< HEAD
=======
  refreshData: () => void;
  resetSQLStats: () => void;
>>>>>>> 00b770d5
  error?: Error | null;
  pageSize?: number;
}

export interface TransactionsPageDispatchProps {
  refreshData: () => void;
}

export type TransactionsPageProps = TransactionsPageStateProps &
  TransactionsPageDispatchProps &
  RouteComponentProps;

export class TransactionsPage extends React.Component<
  TransactionsPageProps,
  TState
> {
  trxSearchParams = getSearchParams(this.props.history.location.search);
  filters = getFiltersFromQueryString(this.props.history.location.search);
  state: TState = {
    sortSetting: {
      // Sort by Execution Count column as default option.
      ascending: this.trxSearchParams("ascending", false).toString() === "true",
      columnTitle: this.trxSearchParams(
        "columnTitle",
        "execution count",
      ).toString(),
    },
    pagination: {
      pageSize: this.props.pageSize || 20,
      current: 1,
    },
    search: this.trxSearchParams("q", "").toString(),
    filters: this.filters,
    statementIds: null,
    transactionStats: null,
  };

  componentDidMount() {
    this.props.refreshData();
  }
  componentDidUpdate() {
    this.props.refreshData();
  }

  syncHistory = (params: Record<string, string | undefined>) => {
    const { history } = this.props;
    const currentSearchParams = new URLSearchParams(history.location.search);

    forIn(params, (value, key) => {
      if (!value) {
        currentSearchParams.delete(key);
      } else {
        currentSearchParams.set(key, value);
      }
    });

    history.location.search = currentSearchParams.toString();
    history.replace(history.location);
  };

  onChangeSortSetting = (ss: SortSetting) => {
    this.setState({
      sortSetting: ss,
    });
    this.syncHistory({
      ascending: ss.ascending.toString(),
      columnTitle: ss.columnTitle,
    });
  };

  onChangePage = (current: number) => {
    const { pagination } = this.state;
    this.setState({ pagination: { ...pagination, current } });
  };

  resetPagination = () => {
    this.setState((prevState: TState) => {
      return {
        pagination: {
          current: 1,
          pageSize: prevState.pagination.pageSize,
        },
      };
    });
  };

  onClearSearchField = () => {
    this.setState({ search: "" });
    this.syncHistory({
      q: undefined,
    });
  };

  onSubmitSearchField = (search: string) => {
    this.setState({ search });
    this.resetPagination();
    this.syncHistory({
      q: search,
    });
  };

  onSubmitFilters = (filters: Filters) => {
    this.setState({
      filters: {
        ...this.state.filters,
        ...filters,
      },
    });
    this.resetPagination();
    this.syncHistory({
      app: filters.app,
      timeNumber: filters.timeNumber,
      timeUnit: filters.timeUnit,
    });
  };

  onClearFilters = () => {
    this.setState({
      filters: {
        ...defaultFilters,
      },
    });
    this.resetPagination();
    this.syncHistory({
      app: undefined,
      timeNumber: undefined,
      timeUnit: undefined,
    });
  };

  handleDetails = (
    statementIds: Long[] | null,
    transactionStats: TransactionStats,
  ) => {
    this.setState({ statementIds, transactionStats });
  };

  lastReset = () => {
    return new Date(Number(this.props.data?.last_reset.seconds) * 1000);
  };

  renderTransactionsList() {
    return (
      <div className={cx("table-area")}>
        <section className={baseHeadingClasses.wrapper}>
          <h1 className={baseHeadingClasses.tableName}>Transactions</h1>
        </section>
        <Loading
          loading={!this.props?.data}
          error={this.props?.error}
          render={() => {
            const { data, resetSQLStats } = this.props;
            const { pagination, search, filters } = this.state;
            const { statements, internal_app_name_prefix } = data;
            const appNames = getTrxAppFilterOptions(
              data.transactions,
              internal_app_name_prefix,
            );
            // We apply the search filters and app name filters prior to aggregating across Node IDs
            // in order to match what's done on the Statements Page.
            //
            // TODO(davidh): Once the redux layer for TransactionsPage is added to this repo,
            // extract this work into the selector
            const {
              transactions: filteredTransactions,
              activeFilters,
            } = filterTransactions(
              searchTransactionsData(search, data.transactions, statements),
              filters,
              internal_app_name_prefix,
            );
            const transactionsToDisplay = aggregateAcrossNodeIDs(
              filteredTransactions,
              statements,
            );
            const { current, pageSize } = pagination;
            const hasData = data.transactions?.length > 0;
            const isUsedFilter = search?.length > 0;
            return (
              <>
                <PageConfig>
                  <PageConfigItem>
                    <Search
                      onSubmit={this.onSubmitSearchField as any}
                      onClear={this.onClearSearchField}
                      defaultValue={search}
                      placeholder={"Search Transactions"}
                    />
                  </PageConfigItem>
                  <PageConfigItem>
                    <Filter
                      onSubmitFilters={this.onSubmitFilters}
                      appNames={appNames}
                      activeFilters={activeFilters}
                      filters={filters}
                    />
                  </PageConfigItem>
                </PageConfig>
                <section className={statisticsClasses.tableContainerClass}>
                  <TableStatistics
                    pagination={pagination}
                    lastReset={this.lastReset()}
                    search={search}
                    totalCount={transactionsToDisplay.length}
                    arrayItemName="transactions"
                    activeFilters={activeFilters}
                    onClearFilters={this.onClearFilters}
                    resetSQLStats={resetSQLStats}
                  />
                  <TransactionsTable
                    transactions={transactionsToDisplay}
                    statements={statements}
                    sortSetting={this.state.sortSetting}
                    onChangeSortSetting={this.onChangeSortSetting}
                    handleDetails={this.handleDetails}
                    search={search}
                    pagination={pagination}
                    renderNoResult={
                      <EmptyTransactionsPlaceholder
                        isEmptySearchResults={hasData && isUsedFilter}
                      />
                    }
                  />
                </section>
                <Pagination
                  pageSize={pageSize}
                  current={current}
                  total={transactionsToDisplay.length}
                  onChange={this.onChangePage}
                />
              </>
            );
          }}
        />
      </div>
    );
  }

  renderTransactionDetails() {
    const { statements } = this.props.data;
    const { statementIds } = this.state;
    const transactionDetails =
      statementIds && getStatementsById(statementIds, statements);

    return (
      <TransactionDetails
        statements={aggregateStatementStats(transactionDetails)}
        transactionStats={this.state.transactionStats}
        lastReset={this.lastReset()}
        handleDetails={this.handleDetails}
        error={this.props.error}
        resetSQLStats={this.props.resetSQLStats}
      />
    );
  }

  render() {
    const { statementIds } = this.state;
    const renderTxDetailsView = !!statementIds;
    return renderTxDetailsView
      ? this.renderTransactionDetails()
      : this.renderTransactionsList();
  }
}<|MERGE_RESOLUTION|>--- conflicted
+++ resolved
@@ -58,11 +58,6 @@
 
 export interface TransactionsPageStateProps {
   data: IStatementsResponse;
-<<<<<<< HEAD
-=======
-  refreshData: () => void;
-  resetSQLStats: () => void;
->>>>>>> 00b770d5
   error?: Error | null;
   pageSize?: number;
 }
